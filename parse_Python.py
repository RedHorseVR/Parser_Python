--- conflicted
+++ resolved
@@ -4,458 +4,6 @@
 import re
 from typing import List, Dict, Set, Optional, Tuple, Any
 from collections import defaultdict
-<<<<<<< HEAD
-class CompleteStructureCommenter:
-	"""A more robust Python structure commenter that handles multi-block endings."""
-		
-	
-	def __init__(self):
-		self.source_lines = []
-		self.result_lines = []
-		self.begin_comments = {}
-		self.end_comments = defaultdict(list)
-		
-	def add_comments(self, filename: str, output_filename: Optional[str] = None) -> str:
-		"""Add structural comments to a Python file."""
-		
-		with open(filename, 'r', encoding='utf-8') as f:
-		
-			content = f.read()
-			
-		return self.add_comments_to_string(content, output_filename)
-		
-	def add_comments_to_string(self, content: str, output_filename: Optional[str] = None) -> str:
-		"""Add structural comments to a Python string."""
-		
-		self.source_lines = content.splitlines()
-		
-		try:
-		
-			
-			clean_content = re.sub(r'\*([a-zA-Z0-9_]+)\*', r'\1', content)
-			tree = ast.parse(clean_content)
-		except SyntaxError as e:
-			print(f"Syntax error in input file: {e}")
-			input("enter to continue") ;
-			return content
-			
-		
-		self._collect_comments(tree)
-		
-		self._apply_comments()
-		
-		modified_content = '\n'.join(self.result_lines)
-		
-		if output_filename:
-		
-			with open(output_filename, 'w', encoding='utf-8') as f:
-			
-				f.write(modified_content)
-				
-			
-		return modified_content
-		
-	def _get_indent(self, line_idx: int) -> str:
-		"""Get the indentation of a line."""
-		if line_idx < 0 or line_idx >= len(self.source_lines):
-		
-			return ""
-			
-		line = self.source_lines[line_idx]
-		return line[:len(line) - len(line.lstrip())]
-		
-	def _collect_comments_for_node(self, node, node_type, begin_comment, end_comment):
-		"""Collect begin and end comments for a specific node."""
-		if not hasattr(node, 'lineno') or not hasattr(node, 'end_lineno'):
-		
-			return
-			
-		start_line = node.lineno - 1
-		end_line = node.end_lineno - 1
-		indent = self._get_indent(start_line)
-		
-		if start_line not in self.begin_comments:
-		
-			self.begin_comments[start_line] = []
-			
-		self.begin_comments[start_line].append(begin_comment)
-		
-		
-		self.end_comments[end_line].append((end_comment, indent, start_line))
-		
-	def _collect_comments(self, tree):
-		"""First pass: collect all the begin/end comments."""
-		
-		self.begin_comments = {}
-		self.end_comments = defaultdict(list)
-		
-		parent_map = {}
-		for parent in ast.walk(tree):
-			for child in ast.iter_child_nodes(parent):
-				parent_map[child] = parent
-				
-			
-			
-		
-		
-		for node in ast.walk(tree):
-			
-			if isinstance(node, ast.FunctionDef):
-			
-				
-				parent = parent_map.get(node)
-				if parent and isinstance(parent, ast.ClassDef):
-				
-					self._collect_comments_for_node(node, "method", "#beginmethod", "#endmethod")
-				else:
-					self._collect_comments_for_node(node, "function", "#beginfunc", "#endfunc")
-					
-				
-			elif isinstance(node, ast.ClassDef):
-				self._collect_comments_for_node(node, "class", "#beginclass", "#endclass")
-				
-			elif isinstance(node, ast.If):
-				
-				start_line = node.lineno - 1
-				if start_line < len(self.source_lines):
-				
-					line = self.source_lines[start_line].strip()
-					if line.startswith("elif "):
-					
-						self._collect_comments_for_node(node, "elif", "#beginelif", "#endlif")
-					else:
-						self._collect_comments_for_node(node, "if", "#beginif", "#endif")
-						
-				else:
-					
-					self._collect_comments_for_node(node, "if", "#beginif", "#endif")
-					
-				
-			elif isinstance(node, ast.For):
-				self._collect_comments_for_node(node, "for", "#beginfor", "#endfor")
-				
-			elif isinstance(node, ast.While):
-				self._collect_comments_for_node(node, "while", "#beginwhile", "#endwhile")
-				
-			elif isinstance(node, ast.With):
-				self._collect_comments_for_node(node, "with", "#beginwith", "#endwith")
-				
-			elif isinstance(node, ast.Try):
-				self._collect_comments_for_node(node, "try", "#begintry", "#endtry")
-				
-				
-				
-				
-				
-				
-				
-			
-		
-		
-	def _should_skip_comment(self, line, comment_tag):
-		"""
-		Check if we should skip adding a comment because it's already in the line,
-		but make sure we don't skip if it's only inside a string literal.
-		"""
-		if comment_tag not in line:
-		
-			return False
-			
-		
-		str_positions = []
-		
-		for match in re.finditer(r'"[^"\\]*(?:\\.[^"\\]*)*"', line):
-			str_positions.append((match.start(), match.end()))
-			
-		
-		
-		for match in re.finditer(r"'[^'\\]*(?:\\.[^'\\]*)*'", line):
-			str_positions.append((match.start(), match.end()))
-			
-		
-		
-		for match in re.finditer(re.escape(comment_tag), line):
-			tag_start = match.start()
-			tag_end = match.end()
-			
-			inside_string = False
-			for str_start, str_end in str_positions:
-				if str_start <= tag_start and tag_end <= str_end:
-				
-					inside_string = True
-					break
-					
-				
-			
-			if not inside_string:
-			
-				return True
-				
-			
-		
-		return False
-		
-	def _apply_comments(self):
-		"""Second pass: apply the comments to the source lines."""
-		self.result_lines = []
-		
-		for i, line in enumerate(self.source_lines):
-			
-			if i in self.begin_comments:
-			
-				
-				begin_comments = self.begin_comments[i]
-				
-				if '#' in line and not line.strip().startswith('#'):
-				
-					
-					should_skip = any(self._should_skip_comment(line, comment) for comment in begin_comments)
-					if should_skip:
-					
-						
-						comment_pos = line.find('#')
-						code_part = line[:comment_pos].rstrip()
-						existing_comment = line[comment_pos:]
-						
-						begin_comment_str = " ".join(begin_comments)
-						modified = f"{code_part} {begin_comment_str} {existing_comment}"
-						self.result_lines.append(modified)
-					else:
-						
-						begin_comment_str = " ".join(begin_comments)
-						self.result_lines.append(f"{line} {begin_comment_str}")
-						
-				else:
-					
-					begin_comment_str = " ".join(begin_comments)
-					self.result_lines.append(f"{line} {begin_comment_str}")
-					
-			else:
-				
-				self.result_lines.append(line)
-				
-			
-			if i in self.end_comments:
-			
-				
-				
-				sorted_end_comments = sorted(
-				self.end_comments[i],
-				key=lambda x: x[2],
-				reverse=True
-				)
-				
-				for end_comment, indent, _ in sorted_end_comments:
-					self.result_lines.append(f"{indent}{end_comment}")
-					
-				
-				
-			
-		
-		
-		
-	
-
-Ends = [
-"endfunc",
-"endmethod",
-"endclass",
-"endif",
-#"endlif",  # Added for elif statements
-"endwith",
-"endtry",
-"endfor",
-"endwhile",
-]
-Begins = [
-"beginfunc",
-"beginmethod",
-"beginclass",
-"beginif",
-"beginelif",
-"begintry",
-"beginwith",
-"beginwhile",
-"beginfor",
-]
-
-begin_type = {
-"beginfunc": "input",
-"beginmethod": "input",
-"beginclass": "input",
-"beginif": "branch",
-"beginelif": "branch",
-"begintry": "branch",
-"beginwith": "branch",
-"beginwhile": "loop",
-"beginfor": "loop",
-}
-
-end_type = {
-"endfunc": "end",
-"endmethod": "end",
-"endclass": "end",
-"endif": "bend",
-#"endlif": "bend",  # Same type as endif
-"endwith": "bend",
-"endtry": "bend",
-"endfor": "lend",
-"endwhile": "lend",
-}
-path_type = [
-"elif",
-"else",
-"except",
-"finally",
-]
-event_type = [
-"import",
-"from",
-]
-output_type = [
-"print",
-".write",
-]
-VFCSEPERATOR = ';//'
-def is_path(line: str) -> bool:
-	"""
-	Return True if the first word of the given line is one of the path type.
-	"""
-	parts = line.strip().split(None, 1)
-	if not parts:
-	
-		return False
-		
-	if parts[0].strip(" :") in path_type:
-	
-		return True
-		
-	
-def replace_string_literals(input_string):
-	
-	result = re.sub(r'(["\'])(.*?)(\1)', '0', input_string)
-	return result
-	
-def split_on_comment(input_string):
-	
-	match = re.search(r'(?<!")#.*$', temp_str)
-	if match:
-	
-		s1 = input_string.strip()
-		s2 = match.strip()
-	else:
-		s1, s2 = input_string.strip(), ""
-		
-	return (s1, s2)
-	
-def split_string(input_string):
-	temp_str = replace_string_literals(input_string)
-	parts = temp_str.split("#", 1)  # Split at the first occurrence of '#'
-	
-	s1 = input_string.strip()
-	if len(parts) > 1 :
-	
-		s2 = parts[1]
-		s1 = s1.replace('#'+s2, "")
-	else:
-		s2 = ""
-		
-	return (s1, s2)
-	
-def get_marker( comment ):
-	parts = comment.strip().split(None, 1)
-	if not parts:
-	
-		return "none"
-		
-	marker = parts[0]
-	return marker
-	
-def get_VFC_type(code : str, line: str) -> Optional[str]:
-	"""
-	If the first word of `line` (without any leading '#') is in Begins or Ends,
-	returns its mapped type; otherwise returns None.
-	"""
-	token = code.strip().split(None, 1)[0] if len(code) > 1 else "none"
-	if token in event_type:
-	
-		return "event"
-		
-	if is_path(code):
-	
-		return 'path'
-		
-	parts = line.strip().split(None, 1)
-	if not parts:
-	
-		return "set"
-		
-	marker = parts[0]
-	if marker in Begins:
-	
-		return begin_type[marker]
-		
-	if marker in Ends:
-	
-		return end_type[marker]
-		
-	return "set"
-	
-def generate_VFC(input_string):
-	strings = input_string.split("\n")
-	VFC = ''
-	for string in strings:
-		
-		if not string.strip():
-		
-			continue
-			
-		code, comment = split_string(string)
-		code = code.strip()
-		type = get_VFC_type(code, comment)
-		marker = get_marker( comment )
-		## PRE FIX TOKENS
-		if marker == "endclass" :
-		
-			VFC += f"bend(){VFCSEPERATOR}\n"
-			
-		VFC += f'{type}({code}){VFCSEPERATOR} {comment}\n'
-		## POST FIX TOKENS
-		if type == "branch":
-		
-			VFC += f"path(){VFCSEPERATOR}\n"
-			
-		if marker == "beginclass" :
-		
-			VFC += f"branch(){VFCSEPERATOR}\n"
-			VFC += f"path(){VFCSEPERATOR}\n"
-			VFC += f"path(){VFCSEPERATOR}\n"
-			
-		
-	
-	return VFC
-	
-def main():
-	import argparse
-	parser = argparse.ArgumentParser(description='Add structure comments to Python code')
-	parser.add_argument('input_file', help='Input Python file')
-	parser.add_argument('-o', '--output', help='Output file (default: stdout)')
-	args = parser.parse_args()
-	commenter = CompleteStructureCommenter()
-	modified_code = commenter.add_comments(args.input_file, args.output)
-	VFC = generate_VFC(modified_code)
-	with open(args.input_file+'.vfc', 'w') as VFC_output:
-	
-		VFC_output.write(VFC)
-		
-	return modified_code
-	
-if __name__ == '__main__':
-
-	t = main()
-	
-#  Export  Date: 12:28:19 AM - 17:Jul:2025.
-=======
 
 
 class CompleteStructureCommenter:
@@ -857,5 +405,4 @@
 
 
 if __name__ == "__main__":
-    t = main()
->>>>>>> 2bdea605
+    t = main()