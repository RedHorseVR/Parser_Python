

set BAT_FILE_PATH=%CD%
echo The absolute path of this batch file is: %BAT_FILE_PATH%


 
echo off
echo Processing files...

setlocal enabledelayedexpansion

for %%F in (%*) do (
    echo Processing: "%%F"

    set filename=%%~nxF
    echo root: !filename!
    echo Folder: %%~dpF
    echo -----------------------
    
    copy %%F %%~dpF\_!filename!
    
    python.exe %CD%\parse_Python.py %%F

    start VFC2000 %%F.vfc -Reload
)

<<<<<<< HEAD
PAUSE
=======


pause
>>>>>>> 2bdea605
<|MERGE_RESOLUTION|>--- conflicted
+++ resolved
@@ -25,10 +25,6 @@
     start VFC2000 %%F.vfc -Reload
 )
 
-<<<<<<< HEAD
 PAUSE
-=======
 
-
-pause
->>>>>>> 2bdea605
+pause